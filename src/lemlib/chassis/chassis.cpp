/**
 * @file src/lemlib/chassis/chassis.cpp
 * @author LemLib Team
 * @brief definitions for the chassis class
 * @version 0.4.5
 * @date 2023-01-27
 *
 * @copyright Copyright (c) 2023
 *
 */
#include <math.h>
<<<<<<< HEAD
=======
#include "pros/motors.hpp"
#include "pros/misc.hpp"
>>>>>>> 6fb60815
#include "lemlib/util.hpp"
#include "lemlib/chassis/chassis.hpp"

namespace lemlib {
/**
 * Set the pose of the chassis
 *
 * This function is a wrapper for the Odometry::setPose() function
 */
void Chassis::setPose(float x, float y, float theta, bool radians) {
    Pose pose(x, y, theta);
    this->setPose(pose, radians);
}

/**
 * Set the pose of the chassis
 *
 * This function is a wrapper for the Odometry::setPose() function
 * but it also transforms the pose to the format needed by the user
 */
void Chassis::setPose(Pose pose, bool radians) {
    if (!radians) pose.theta = degToRad(pose.theta);
    pose.theta = M_PI_2 - pose.theta;
    this->odom->setPose(pose);
}

/**
 * Get the pose of the chassis
 *
 * This function is a wrapper for the Odometry::getPose() function
 * but it also transforms the pose to the format needed by the user
 */
Pose Chassis::getPose(bool radians) const {
    Pose pose = this->odom->getPose();
    pose.theta = M_PI_2 - pose.theta;
    if (!radians) pose.theta = radToDeg(pose.theta);
    return pose;
}

/**
 * Wait until the robot has traveled a certain distance, or angle
 *
 * @note Units are in inches if current motion is moveTo or follow, degrees if using turnTo
 *
 * Just uses a while loop and exits when the distance traveled is greater than the specified distance
 * or if the motion has finished
 */
void Chassis::waitUntil(float dist) {
    // give the movement time to start
    pros::delay(10);
    // wait until the robot has travelled a certain distance
    while (this->movement != nullptr && this->movement->getDist() < dist && this->movement->getDist() >= prevDist) {
        this->prevDist = this->movement->getDist(); // update previous distance
        pros::delay(10);
    }
    // set prevDist to 0
    this->prevDist = 0;
}

/**
 * Wait until the robot has completed the current movement
 */
<<<<<<< HEAD
void Chassis::waitUntilDone() {
    // give the movement time to start
    pros::delay(10);
    // wait until the movement is done
    while (this->movement != nullptr && this->movement->getDist() >= prevDist) {
        this->prevDist = this->movement->getDist(); // update previous distance
        pros::delay(10);
=======
void lemlib::Chassis::moveToPose(float x, float y, float theta, int timeout, bool forwards, float chasePower,
                                 float lead, float maxSpeed, bool async) {
    // take the mutex
    mutex.take(TIMEOUT_MAX);
    // if the function is async, run it in a new task
    if (async) {
        pros::Task task([&]() { moveToPose(x, y, theta, timeout, forwards, chasePower, lead, maxSpeed, false); });
        mutex.give();
        pros::delay(10); // delay to give the task time to start
        return;
    }

    Pose target(x, y, M_PI_2 - degToRad(theta)); // target pose in standard form
    Pose lastPose = getPose(); // last pose
    FAPID linearPID = FAPID(0, 0, linearSettings.kP, 0, linearSettings.kD, "linearPID");
    FAPID angularPID = FAPID(0, 0, angularSettings.kP, 0, angularSettings.kD, "angularPID");
    linearPID.setExit(linearSettings.largeError, linearSettings.smallError, linearSettings.smallErrorTimeout,
                      linearSettings.smallErrorTimeout, timeout); // exit conditions
    float prevLinearPower = 0; // previous linear power
    int compState = pros::competition::get_status();
    int start = pros::millis();
    distTravelled = 0;

    if (!forwards) target.theta = fmod(target.theta + M_PI, 2 * M_PI); // backwards movement

    bool close = false; // used for settling
    if (chasePower == 0) chasePower = drivetrain.chasePower; // use global chase power if chase power is 0

    // main loop
    while (pros::competition::get_status() == compState && (!linearPID.settled() || pros::millis() - start < 300)) {
        // get current pose
        Pose pose = getPose(true);
        if (!forwards) pose.theta += M_PI;
        pose.theta = M_PI_2 - pose.theta; // convert to standard form

        // update completion vars
        distTravelled += pose.distance(lastPose);
        lastPose = pose;

        // check if the robot is close enough to the target to start settling
        if (pose.distance(target) < 7.5 && close == false) {
            close = true;
            maxSpeed = fmax(fabs(prevLinearPower), 30);
        }

        // calculate the carrot point
        Pose carrot = target - (Pose(cos(target.theta), sin(target.theta)) * lead * pose.distance(target));
        if (close) carrot = target; // settling behavior

        // calculate error
        float angularError = angleError(pose.angle(carrot), pose.theta, true); // angular error
        // linear error
        float linearError = pose.distance(carrot);
        if (close) linearError *= cos(angularError);
        else linearError *= std::fmax(angularError, 0);
        if (close) angularError = angleError(target.theta, pose.theta, true); // settling behavior
        if (!forwards) linearError = -linearError;

        // get PID outputs
        float angularPower = -angularPID.update(radToDeg(angularError), 0);
        float linearPower = linearPID.update(linearError, 0);

        // calculate radius of turn
        float curvature = fabs(getCurvature(pose, carrot));
        if (curvature == 0) curvature = -1;
        float radius = 1 / curvature;

        // calculate the maximum speed at which the robot can turn
        // using the formula v = sqrt( u * r * g )
        if (radius != -1) {
            float maxTurnSpeed = sqrt(chasePower * radius * 9.8);
            // the new linear power is the minimum of the linear power and the max turn speed
            if (linearPower > maxTurnSpeed && !close) linearPower = maxTurnSpeed;
            else if (linearPower < -maxTurnSpeed && !close) linearPower = -maxTurnSpeed;
        }

        // prioritize turning over moving
        float overturn = fabs(angularPower) + fabs(linearPower) - maxSpeed;
        if (overturn > 0) linearPower -= linearPower > 0 ? overturn : -overturn;

        // cap acceleration
        if (forwards && !close && linearPower > prevLinearPower)
            linearPower = slew(linearPower, prevLinearPower, linearSettings.slew);
        else if (!forwards && !close && linearPower < prevLinearPower)
            linearPower = slew(linearPower, prevLinearPower, linearSettings.slew);

        prevLinearPower = linearPower;

        // calculate motor powers
        float leftPower = linearPower + angularPower;
        float rightPower = linearPower - angularPower;

        // move the motors
        drivetrain.leftMotors->move(leftPower);
        drivetrain.rightMotors->move(rightPower);

        pros::delay(10); // delay to save resources
>>>>>>> 6fb60815
    }
    // set prevDist to 0
    this->prevDist = 0;
}

/**
 * Move the robot with a custom motion algorithm
 */
<<<<<<< HEAD
void Chassis::moveCustom(std::unique_ptr<Movement> movement) {
    // if a movement is already running, wait until it is done
    if (movement != nullptr) waitUntilDone();
    // create the movement
    this->movement = std::move(movement);
}
}; // namespace lemlib
=======
void lemlib::Chassis::moveToPoint(float x, float y, int timeout, bool forwards, float maxSpeed, bool async) {
    // take the mutex
    mutex.take(TIMEOUT_MAX);
    // if the function is async, run it in a new task
    if (async) {
        pros::Task task([&]() { moveToPoint(x, y, timeout, forwards, maxSpeed, false); });
        mutex.give();
        pros::delay(10); // delay to give the task time to start
        return;
    }

    Pose pose(0, 0);
    Pose lastPose = getPose();
    float prevLateralPower = 0;
    float prevAngularPower = 0;
    bool close = false;
    int start = pros::millis();
    std::uint8_t compState = pros::competition::get_status();
    distTravelled = 0;

    // create a new PID controller
    FAPID lateralPID(0, 0, linearSettings.kP, 0, linearSettings.kD, "lateralPID");
    FAPID angularPID(0, 0, angularSettings.kP, 0, angularSettings.kD, "angularPID");
    lateralPID.setExit(linearSettings.largeError, linearSettings.smallError, linearSettings.largeErrorTimeout,
                       linearSettings.smallErrorTimeout, timeout);

    // main loop
    while (pros::competition::get_status() == compState && (!lateralPID.settled() || pros::millis() - start < 300)) {
        Pose target(x, y);
        // get the current position
        Pose pose = getPose(true);

        // update completion vars
        distTravelled += pose.distance(lastPose);
        lastPose = pose;

        // update error
        float targetTheta = M_PI_2 - pose.angle(target);
        float hypot = pose.distance(target);
        float angularError =
            (forwards) ? angleError(pose.theta, targetTheta, true) : angleError(pose.theta, targetTheta + M_PI, true);
        float linearError = hypot;
        if (close) linearError *= cos(angleError(pose.theta, targetTheta));
        else linearError *= std::fmax(angleError(pose.theta, targetTheta), 0);

        // calculate speed
        float lateralPower = lateralPID.update(linearError, 0);
        float angularPower = -angularPID.update(radToDeg(angularError), 0);

        // if the robot is close to the target
        if (pose.distance(target) < 7.5) {
            close = true;
            maxSpeed = (std::fabs(prevLateralPower) < 30) ? 30 : std::fabs(prevLateralPower);
        }

        // limit acceleration
        if (!close) lateralPower = lemlib::slew(lateralPower, prevLateralPower, linearSettings.slew);
        if (std::fabs(angularError) > 25)
            angularPower = lemlib::slew(angularPower, prevAngularPower, angularSettings.slew);

        // cap the speed
        if (lateralPower > maxSpeed) lateralPower = maxSpeed;
        else if (lateralPower < -maxSpeed) lateralPower = -maxSpeed;
        if (close) angularPower = 0;

        prevLateralPower = lateralPower;
        prevAngularPower = angularPower;

        float leftPower = lateralPower + angularPower;
        float rightPower = lateralPower - angularPower;

        // ratio the speeds to respect the max speed
        float ratio = std::max(std::fabs(leftPower), std::fabs(rightPower)) / maxSpeed;
        if (ratio > 1) {
            leftPower /= ratio;
            rightPower /= ratio;
        }

        // move the motors
        drivetrain.leftMotors->move(leftPower);
        drivetrain.rightMotors->move(rightPower);

        pros::delay(10);
    }

    // stop the drivetrain
    drivetrain.leftMotors->move(0);
    drivetrain.rightMotors->move(0);

    // set distTraveled to -1 to indicate that the function has finished
    distTravelled = -1;
    // give the mutex back
    mutex.give();
}
>>>>>>> 6fb60815
<|MERGE_RESOLUTION|>--- conflicted
+++ resolved
@@ -8,12 +8,6 @@
  * @copyright Copyright (c) 2023
  *
  */
-#include <math.h>
-<<<<<<< HEAD
-=======
-#include "pros/motors.hpp"
-#include "pros/misc.hpp"
->>>>>>> 6fb60815
 #include "lemlib/util.hpp"
 #include "lemlib/chassis/chassis.hpp"
 
@@ -76,7 +70,6 @@
 /**
  * Wait until the robot has completed the current movement
  */
-<<<<<<< HEAD
 void Chassis::waitUntilDone() {
     // give the movement time to start
     pros::delay(10);
@@ -84,105 +77,6 @@
     while (this->movement != nullptr && this->movement->getDist() >= prevDist) {
         this->prevDist = this->movement->getDist(); // update previous distance
         pros::delay(10);
-=======
-void lemlib::Chassis::moveToPose(float x, float y, float theta, int timeout, bool forwards, float chasePower,
-                                 float lead, float maxSpeed, bool async) {
-    // take the mutex
-    mutex.take(TIMEOUT_MAX);
-    // if the function is async, run it in a new task
-    if (async) {
-        pros::Task task([&]() { moveToPose(x, y, theta, timeout, forwards, chasePower, lead, maxSpeed, false); });
-        mutex.give();
-        pros::delay(10); // delay to give the task time to start
-        return;
-    }
-
-    Pose target(x, y, M_PI_2 - degToRad(theta)); // target pose in standard form
-    Pose lastPose = getPose(); // last pose
-    FAPID linearPID = FAPID(0, 0, linearSettings.kP, 0, linearSettings.kD, "linearPID");
-    FAPID angularPID = FAPID(0, 0, angularSettings.kP, 0, angularSettings.kD, "angularPID");
-    linearPID.setExit(linearSettings.largeError, linearSettings.smallError, linearSettings.smallErrorTimeout,
-                      linearSettings.smallErrorTimeout, timeout); // exit conditions
-    float prevLinearPower = 0; // previous linear power
-    int compState = pros::competition::get_status();
-    int start = pros::millis();
-    distTravelled = 0;
-
-    if (!forwards) target.theta = fmod(target.theta + M_PI, 2 * M_PI); // backwards movement
-
-    bool close = false; // used for settling
-    if (chasePower == 0) chasePower = drivetrain.chasePower; // use global chase power if chase power is 0
-
-    // main loop
-    while (pros::competition::get_status() == compState && (!linearPID.settled() || pros::millis() - start < 300)) {
-        // get current pose
-        Pose pose = getPose(true);
-        if (!forwards) pose.theta += M_PI;
-        pose.theta = M_PI_2 - pose.theta; // convert to standard form
-
-        // update completion vars
-        distTravelled += pose.distance(lastPose);
-        lastPose = pose;
-
-        // check if the robot is close enough to the target to start settling
-        if (pose.distance(target) < 7.5 && close == false) {
-            close = true;
-            maxSpeed = fmax(fabs(prevLinearPower), 30);
-        }
-
-        // calculate the carrot point
-        Pose carrot = target - (Pose(cos(target.theta), sin(target.theta)) * lead * pose.distance(target));
-        if (close) carrot = target; // settling behavior
-
-        // calculate error
-        float angularError = angleError(pose.angle(carrot), pose.theta, true); // angular error
-        // linear error
-        float linearError = pose.distance(carrot);
-        if (close) linearError *= cos(angularError);
-        else linearError *= std::fmax(angularError, 0);
-        if (close) angularError = angleError(target.theta, pose.theta, true); // settling behavior
-        if (!forwards) linearError = -linearError;
-
-        // get PID outputs
-        float angularPower = -angularPID.update(radToDeg(angularError), 0);
-        float linearPower = linearPID.update(linearError, 0);
-
-        // calculate radius of turn
-        float curvature = fabs(getCurvature(pose, carrot));
-        if (curvature == 0) curvature = -1;
-        float radius = 1 / curvature;
-
-        // calculate the maximum speed at which the robot can turn
-        // using the formula v = sqrt( u * r * g )
-        if (radius != -1) {
-            float maxTurnSpeed = sqrt(chasePower * radius * 9.8);
-            // the new linear power is the minimum of the linear power and the max turn speed
-            if (linearPower > maxTurnSpeed && !close) linearPower = maxTurnSpeed;
-            else if (linearPower < -maxTurnSpeed && !close) linearPower = -maxTurnSpeed;
-        }
-
-        // prioritize turning over moving
-        float overturn = fabs(angularPower) + fabs(linearPower) - maxSpeed;
-        if (overturn > 0) linearPower -= linearPower > 0 ? overturn : -overturn;
-
-        // cap acceleration
-        if (forwards && !close && linearPower > prevLinearPower)
-            linearPower = slew(linearPower, prevLinearPower, linearSettings.slew);
-        else if (!forwards && !close && linearPower < prevLinearPower)
-            linearPower = slew(linearPower, prevLinearPower, linearSettings.slew);
-
-        prevLinearPower = linearPower;
-
-        // calculate motor powers
-        float leftPower = linearPower + angularPower;
-        float rightPower = linearPower - angularPower;
-
-        // move the motors
-        drivetrain.leftMotors->move(leftPower);
-        drivetrain.rightMotors->move(rightPower);
-
-        pros::delay(10); // delay to save resources
->>>>>>> 6fb60815
     }
     // set prevDist to 0
     this->prevDist = 0;
@@ -191,107 +85,10 @@
 /**
  * Move the robot with a custom motion algorithm
  */
-<<<<<<< HEAD
 void Chassis::moveCustom(std::unique_ptr<Movement> movement) {
     // if a movement is already running, wait until it is done
     if (movement != nullptr) waitUntilDone();
     // create the movement
     this->movement = std::move(movement);
 }
-}; // namespace lemlib
-=======
-void lemlib::Chassis::moveToPoint(float x, float y, int timeout, bool forwards, float maxSpeed, bool async) {
-    // take the mutex
-    mutex.take(TIMEOUT_MAX);
-    // if the function is async, run it in a new task
-    if (async) {
-        pros::Task task([&]() { moveToPoint(x, y, timeout, forwards, maxSpeed, false); });
-        mutex.give();
-        pros::delay(10); // delay to give the task time to start
-        return;
-    }
-
-    Pose pose(0, 0);
-    Pose lastPose = getPose();
-    float prevLateralPower = 0;
-    float prevAngularPower = 0;
-    bool close = false;
-    int start = pros::millis();
-    std::uint8_t compState = pros::competition::get_status();
-    distTravelled = 0;
-
-    // create a new PID controller
-    FAPID lateralPID(0, 0, linearSettings.kP, 0, linearSettings.kD, "lateralPID");
-    FAPID angularPID(0, 0, angularSettings.kP, 0, angularSettings.kD, "angularPID");
-    lateralPID.setExit(linearSettings.largeError, linearSettings.smallError, linearSettings.largeErrorTimeout,
-                       linearSettings.smallErrorTimeout, timeout);
-
-    // main loop
-    while (pros::competition::get_status() == compState && (!lateralPID.settled() || pros::millis() - start < 300)) {
-        Pose target(x, y);
-        // get the current position
-        Pose pose = getPose(true);
-
-        // update completion vars
-        distTravelled += pose.distance(lastPose);
-        lastPose = pose;
-
-        // update error
-        float targetTheta = M_PI_2 - pose.angle(target);
-        float hypot = pose.distance(target);
-        float angularError =
-            (forwards) ? angleError(pose.theta, targetTheta, true) : angleError(pose.theta, targetTheta + M_PI, true);
-        float linearError = hypot;
-        if (close) linearError *= cos(angleError(pose.theta, targetTheta));
-        else linearError *= std::fmax(angleError(pose.theta, targetTheta), 0);
-
-        // calculate speed
-        float lateralPower = lateralPID.update(linearError, 0);
-        float angularPower = -angularPID.update(radToDeg(angularError), 0);
-
-        // if the robot is close to the target
-        if (pose.distance(target) < 7.5) {
-            close = true;
-            maxSpeed = (std::fabs(prevLateralPower) < 30) ? 30 : std::fabs(prevLateralPower);
-        }
-
-        // limit acceleration
-        if (!close) lateralPower = lemlib::slew(lateralPower, prevLateralPower, linearSettings.slew);
-        if (std::fabs(angularError) > 25)
-            angularPower = lemlib::slew(angularPower, prevAngularPower, angularSettings.slew);
-
-        // cap the speed
-        if (lateralPower > maxSpeed) lateralPower = maxSpeed;
-        else if (lateralPower < -maxSpeed) lateralPower = -maxSpeed;
-        if (close) angularPower = 0;
-
-        prevLateralPower = lateralPower;
-        prevAngularPower = angularPower;
-
-        float leftPower = lateralPower + angularPower;
-        float rightPower = lateralPower - angularPower;
-
-        // ratio the speeds to respect the max speed
-        float ratio = std::max(std::fabs(leftPower), std::fabs(rightPower)) / maxSpeed;
-        if (ratio > 1) {
-            leftPower /= ratio;
-            rightPower /= ratio;
-        }
-
-        // move the motors
-        drivetrain.leftMotors->move(leftPower);
-        drivetrain.rightMotors->move(rightPower);
-
-        pros::delay(10);
-    }
-
-    // stop the drivetrain
-    drivetrain.leftMotors->move(0);
-    drivetrain.rightMotors->move(0);
-
-    // set distTraveled to -1 to indicate that the function has finished
-    distTravelled = -1;
-    // give the mutex back
-    mutex.give();
-}
->>>>>>> 6fb60815
+}; // namespace lemlib