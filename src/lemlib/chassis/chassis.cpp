--- conflicted
+++ resolved
@@ -294,25 +294,15 @@
  * @param maxSpeed the maximum speed the robot can move at. 127 at default
  * @param async whether the function should be run asynchronously. true by default
  */
-<<<<<<< HEAD
-void lemlib::Chassis::moveToPose(float x, float y, float theta, int timeout, bool forwards, float chasePower,
-                                 float lead, float maxSpeed, bool async) {
+void lemlib::Chassis::moveToPose(float x, float y, float theta, int timeout, MoveToPoseParams params, bool async) {
+    // take the mutex
     this->requestMotionStart();
     // were all motions cancelled?
     if (!this->motionRunning) return;
     // if the function is async, run it in a new task
     if (async) {
-        pros::Task task([&]() { moveToPose(x, y, theta, timeout, forwards, chasePower, lead, maxSpeed, false); });
+        pros::Task task([&]() { moveToPose(x, y, theta, timeout, params, false); });
         this->endMotion();
-=======
-void lemlib::Chassis::moveToPose(float x, float y, float theta, int timeout, MoveToPoseParams params, bool async) {
-    // take the mutex
-    mutex.take(TIMEOUT_MAX);
-    // if the function is async, run it in a new task
-    if (async) {
-        pros::Task task([&]() { moveToPose(x, y, theta, timeout, params, false); });
-        mutex.give(); // release the mutex so the lambda can run
->>>>>>> 13fecbeb
         pros::delay(10); // delay to give the task time to start
         return;
     }
